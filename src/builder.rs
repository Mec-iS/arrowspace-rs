--- conflicted
+++ resolved
@@ -35,37 +35,14 @@
 
     fn from_str(s: &str) -> Result<Self, Self::Err> {
         match s {
-            "Eigen" => Ok(Pipeline::Eigen),
-            "Energy" => Ok(Pipeline::Energy),
-            "Default" => Ok(Pipeline::Default),
+            "eigen" => Ok(Pipeline::Eigen),
+            "energy" => Ok(Pipeline::Energy),
+            "default" => Ok(Pipeline::Default),
             _ => Err(()),
         }
     }
 }
 
-<<<<<<< HEAD
-=======
-#[derive(Copy, Clone, Eq, PartialEq)]
-pub enum Pipeline {
-    Eigen,
-    Energy,
-    Default,
-}
-
-impl FromStr for Pipeline {
-    type Err = ();
-
-    fn from_str(s: &str) -> Result<Self, Self::Err> {
-        match s {
-            "Eigen" => Ok(Pipeline::Eigen),
-            "Energy" => Ok(Pipeline::Energy),
-            "Default" => Ok(Pipeline::Default),
-            _ => Err(()),
-        }
-    }
-}
-
->>>>>>> 9ec1c35a
 #[derive(Clone, PartialEq)]
 pub struct ArrowSpaceBuilder {
     pub(crate) n_items_original: usize,
@@ -913,11 +890,7 @@
                     })
                     .collect();
 
-<<<<<<< HEAD
                 // Unzip results into separate vectors
-=======
-                // Unzip results into separate vectors (unchanged)
->>>>>>> 9ec1c35a
                 let (centroid_map, item_lambdas, item_norms): (Vec<_>, Vec<_>, Vec<_>) = {
                     let mut cmap = Vec::with_capacity(results.len());
                     let mut lambdas = Vec::with_capacity(results.len());
