--- conflicted
+++ resolved
@@ -11,6 +11,8 @@
 `ArrowSpace` is a data structure library that encapsulates the use of `λτ` indexing; a novel scoring method that mixes Rayleigh and Laplacian scoring (see [`RESEARCH.md`](./RESEARCH.md)) for building vector-search-friendly lookup tables with built-in spectral-awareness. This allows better managing of datasets where spectral characteristics are most relevant. It pairs dense, row‑major arrays with per‑row spectral scores (`λτ`) derived from a Rayleigh-Laplacian score built over items, enabling lambda‑aware similarity, range queries, and composable operations like superposition and element‑wise multiplication over rows. It has been designed to work on datasets where spectral characteristics can be leveraged to find matches that are usually ranked lower by commonly used distance metrics.
 
 Run `cargo run --example 01_compare_cosine` for an example about how it compares with cosine similarity.
+
+The Python bindings are [available in this repo](https://github.com/tuned-org-uk/pyarrowspace).
 
 ## Usage
 ```rust
@@ -37,15 +39,7 @@
 Add to your `Cargo.toml`:
 ```toml
 [dependencies]
-<<<<<<< HEAD
-<<<<<<< HEAD
-arrowspace = "^0.11.0"
-=======
 arrowspace = "^0.13.1"
->>>>>>> 9f19353ad72a5d1f70d645168e9dfac59a5d8e2b
-=======
-arrowspace = "^0.13.1"
->>>>>>> eb945c6f
 ```
 
 ### From Source
