--- conflicted
+++ resolved
@@ -47,18 +47,8 @@
 
         let base_seed = seed_override.unwrap_or(CLUSTERING_SEED);
 
-<<<<<<< HEAD
-        info!(
-            "Computing optimal K for clustering: N={}, F={} (seed={})",
-            n, f, base_seed
-        );
-
         let (k_min, k_max, id_est) = self.step1_bounds(rows, n, f, base_seed);
 
-=======
-        let (k_min, k_max, id_est) = self.step1_bounds(rows, n, f, base_seed);
-
->>>>>>> b1e526b2
         let sample_size = n.min(1000);
         let sample_indices: Vec<usize> = if n > sample_size {
             let mut rng = rand::rngs::StdRng::seed_from_u64(base_seed);
