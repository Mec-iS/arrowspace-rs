--- conflicted
+++ resolved
@@ -266,11 +266,7 @@
         self.cluster_max_clusters = Some(params.0);
         self.cluster_radius = params.1;
 
-<<<<<<< HEAD
-        info!(
-=======
-        debug!(
->>>>>>> b1e526b2
+        debug!(
             "Clustering: {} centroids, radius= {}, intrinsic_dim ≈ {}",
             self.cluster_max_clusters.unwrap(),
             self.cluster_radius,
